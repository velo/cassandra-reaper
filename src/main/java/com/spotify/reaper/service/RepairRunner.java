--- conflicted
+++ resolved
@@ -72,14 +72,9 @@
 
     String keyspace = repairUnitOpt.get().getKeyspaceName();
     int parallelRepairs = getPossibleParallelRepairsCount(jmx.getRangeToEndpointMap(keyspace), jmx.getEndpointToHostId());
-<<<<<<< HEAD
     if((repairUnitOpt.isPresent() && repairUnitOpt.get().getIncrementalRepair()) || context.config.getLocalJmxMode()) {
     	// with incremental repair, can't have more parallel repairs than nodes
       // Same goes for local mode
-=======
-    if(repairUnitOpt.isPresent() && repairUnitOpt.get().getIncrementalRepair()) {
-    	// with incremental repair, can't have more parallel repairs than nodes 
->>>>>>> abff68b6
     	parallelRepairs = 1;
     }
     currentlyRunningSegments = new AtomicReferenceArray(parallelRepairs);
