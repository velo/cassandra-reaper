--- conflicted
+++ resolved
@@ -8,12 +8,9 @@
 import java.util.List;
 import java.util.Set;
 import java.util.UUID;
-<<<<<<< HEAD
-=======
 import java.util.concurrent.ConcurrentHashMap;
 import java.util.concurrent.ConcurrentMap;
 import java.util.concurrent.TimeUnit;
->>>>>>> 770555f1
 import java.util.stream.Collectors;
 
 import org.slf4j.Logger;
@@ -29,12 +26,6 @@
 import com.datastax.driver.core.Session;
 import com.datastax.driver.core.utils.UUIDs;
 import com.google.common.base.Optional;
-<<<<<<< HEAD
-=======
-import com.google.common.base.Preconditions;
-import com.google.common.cache.Cache;
-import com.google.common.cache.CacheBuilder;
->>>>>>> 770555f1
 import com.google.common.collect.ComparisonChain;
 import com.google.common.collect.ImmutableList;
 import com.google.common.collect.Lists;
@@ -68,18 +59,6 @@
   com.datastax.driver.core.Cluster cassandra = null;
   Session session;
 
-<<<<<<< HEAD
-=======
-  /** simple cache of repair_id.
-   * not accurate, only provides a floor value to shortcut looking for next appropriate id */
-  private final ConcurrentMap<String,Long> repairIds = new ConcurrentHashMap<>();
-  
-  private static final Cache<Long, RepairSegment> segmentCache = CacheBuilder.newBuilder()
-      .maximumSize(5000)
-      .expireAfterWrite(1, TimeUnit.HOURS)
-      .build();
-
->>>>>>> 770555f1
   /* Simple statements */
   private final String getClustersStmt = "SELECT * FROM cluster";
 
@@ -382,39 +361,6 @@
   }
 
   @Override
-<<<<<<< HEAD
-=======
-  public void addRepairSegments(Collection<com.spotify.reaper.core.RepairSegment.Builder> newSegments, long runId) {
-    List<ResultSetFuture> insertFutures = Lists.<ResultSetFuture>newArrayList();
-    BatchStatement batch = new BatchStatement();
-    for(com.spotify.reaper.core.RepairSegment.Builder builder:newSegments){
-      RepairSegment segment = builder.build(getNewRepairId("repair_segment"));
-      insertFutures.add(session.executeAsync(insertRepairSegmentPrepStmt.bind(segment.getId(), segment.getRepairUnitId(), segment.getRunId(), segment.getStartToken(), segment.getEndToken(), segment.getState().ordinal(), segment.getCoordinatorHost(), segment.getStartTime(), segment.getEndTime(), segment.getFailCount())));
-      saveSegmentToCache(Optional.of(segment));
-      batch.add(insertRepairSegmentByRunPrepStmt.bind(segment.getRunId(), segment.getId()));
-      if(insertFutures.size()%100==0){
-        // cluster ddos protection
-        session.execute(batch);
-        batch.clear();
-        for(ResultSetFuture insertFuture:insertFutures){
-          insertFuture.getUninterruptibly();
-        }
-        insertFutures = Lists.newArrayList();
-      }
-    }
-
-    // Wait for last queries to ack
-    if(batch.size()>0) {
-      session.execute(batch);
-    }
-    
-    for(ResultSetFuture insertFuture:insertFutures){
-      insertFuture.getUninterruptibly();
-    }
-  }
-
-  @Override
->>>>>>> 770555f1
   public boolean updateRepairSegment(RepairSegment newRepairSegment) {
     Date startTime = null;
     if (newRepairSegment.getStartTime() != null) {
@@ -450,66 +396,11 @@
   public Collection<RepairSegment> getRepairSegmentsForRun(UUID runId) {
     Collection<RepairSegment> segments = Lists.newArrayList();
     // First gather segments ids
-<<<<<<< HEAD
     ResultSet segmentsIdResultSet = session.execute(getRepairSegmentsByRunIdPrepStmt.bind(runId));
     for(Row segmentRow : segmentsIdResultSet) {
         segments.add(createRepairSegmentFromRow(segmentRow));
     }
-=======
-    ResultSet segmentsIdResultSet = session.execute(getRepairSegmentByRunIdPrepStmt.bind(runId));
-    int i=0;
-    for(Row segmentIdResult:segmentsIdResultSet) {
-      // Then get segments by id
-      segmentsFuture.add(session.executeAsync(getRepairSegmentPrepStmt.bind(segmentIdResult.getLong("segment_id"))));
-      i++;
-      if(i%100==0 || segmentsIdResultSet.isExhausted()) {
-        segments.addAll(fetchRepairSegmentFromFutures(segmentsFuture));
-        segmentsFuture = Lists.newArrayList();
-      }
-    }
-
-    return segments;
-  }
-  
-  public Collection<RepairSegment> getRepairSegmentsForRunWithCache(long runId) {
-    List<ResultSetFuture> segmentsFuture = Lists.newArrayList();
-    Collection<RepairSegment> segments = Lists.newArrayList();
-
-    // First gather segments ids
-    ResultSet segmentsIdResultSet = session.execute(getRepairSegmentByRunIdPrepStmt.bind(runId));
-    int i=0;
-    for(Row segmentIdResult:segmentsIdResultSet) {
-      Optional<RepairSegment> segment = Optional.fromNullable(segmentCache.getIfPresent(segmentIdResult.getLong("segment_id")));
-    
-      if(segment.isPresent()) {
-        segments.add(segment.get());
-      } else {      
-        // Then get segments by id
-        segmentsFuture.add(session.executeAsync(getRepairSegmentPrepStmt.bind(segmentIdResult.getLong("segment_id"))));
-        i++;
-        if(i%100==0 || segmentsIdResultSet.isExhausted()) {
-          segments.addAll(fetchRepairSegmentFromFutures(segmentsFuture));
-          segmentsFuture = Lists.newArrayList();
-        }
-      }
-    }
-
-    return segments;
-  }
-  
-  private Collection<RepairSegment> fetchRepairSegmentFromFutures(List<ResultSetFuture> segmentsFuture){
-    Collection<RepairSegment> segments = Lists.newArrayList();
-    
-    for(ResultSetFuture segmentResult:segmentsFuture) {
-      Row segmentRow = segmentResult.getUninterruptibly().one();
-      if(segmentRow!=null){
-        RepairSegment segment = createRepairSegmentFromRow(segmentRow);      
-        segments.add(segment);
-        saveSegmentToCache(Optional.of(segment));
-      }
-    }    
-    
->>>>>>> 770555f1
+
     return segments;
   }
   
@@ -518,7 +409,6 @@
     
   }
 
-<<<<<<< HEAD
   private static RepairSegment createRepairSegmentFromRow(Row segmentRow){
     return new RepairSegment.Builder(
             new RingRange(
@@ -526,36 +416,19 @@
                     new BigInteger(segmentRow.getVarint("end_token")+"")),
             segmentRow.getUUID("repair_unit_id"))
         .withRunId(segmentRow.getUUID("id"))
-=======
-  private RepairSegment createRepairSegmentFromRow(Row segmentRow){
-    return createRepairSegmentFromRow(segmentRow, segmentRow.getLong("id"));
-  }
-  
-  private RepairSegment createRepairSegmentFromRow(Row segmentRow, long segmentId){
-    RepairSegment segment = new RepairSegment.Builder(segmentRow.getLong("run_id"), new RingRange(new BigInteger(segmentRow.getVarint("start_token") +""), new BigInteger(segmentRow.getVarint("end_token")+"")), segmentRow.getLong("repair_unit_id"))
->>>>>>> 770555f1
         .coordinatorHost(segmentRow.getString("coordinator_host"))
         .endTime(new DateTime(segmentRow.getTimestamp("segment_end_time")))
         .failCount(segmentRow.getInt("fail_count"))
-<<<<<<< HEAD
         .startTime(new DateTime(segmentRow.getTimestamp("segment_start_time")))
         .state(State.values()[segmentRow.getInt("segment_state")])
         .build(segmentRow.getUUID("segment_id"));
-=======
-        .startTime(new DateTime(segmentRow.getTimestamp("start_time")))
-        .state(State.values()[segmentRow.getInt("state")])
-        .build(segmentRow.getLong("id"));
-    
-    saveSegmentToCache(Optional.of(segment));
-    return segment;
->>>>>>> 770555f1
   }
 
 
   public Optional<RepairSegment> getSegment(UUID runId, Optional<RingRange> range){
     RepairSegment segment = null;
     List<RepairSegment> segments = Lists.<RepairSegment>newArrayList();
-    segments.addAll(getRepairSegmentsForRunWithCache(runId));
+    segments.addAll(getRepairSegmentsForRun(runId));
 
     // Sort segments by fail count and start token (in order to try those who haven't failed first, in start token order)
     Collections.sort( segments, new Comparator<RepairSegment>(){
@@ -569,32 +442,18 @@
 
     for(RepairSegment seg:segments){
       if(seg.getState().equals(State.NOT_STARTED) // State condition
-<<<<<<< HEAD
           && ((range.isPresent() &&
-              (range.get().getStart().compareTo(seg.getStartToken())>=0 || range.get().getEnd().compareTo(seg.getEndToken())<=0)
-=======
-          && ((range.isPresent() && 
               (segmentIsWithinRange(seg, range.get()))
->>>>>>> 770555f1
               ) || !range.isPresent()) // Token range condition
           ){
-        Optional<RepairSegment> upToDateSegment = getRepairSegment(seg.getId());
-        saveSegmentToCache(upToDateSegment);
-        if(upToDateSegment.isPresent() && upToDateSegment.get().getState().equals(State.NOT_STARTED)) {
-          segment = seg;
-          break;
-        }
+        segment = seg;
+        break;
       }
     }
     return Optional.fromNullable(segment);
   }
   
-  private void saveSegmentToCache(Optional<RepairSegment> segment) {
-    if(segment.isPresent()) {
-      segmentCache.put(segment.get().getId(), segment.get());
-    }
-  }
-
+  
   @Override
   public Optional<RepairSegment> getNextFreeSegment(UUID runId) {
     return getSegment(runId, Optional.<RingRange>absent());
